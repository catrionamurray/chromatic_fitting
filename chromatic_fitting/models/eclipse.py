from ..imports import *

from .lightcurve import *
import warnings

# these are important to hard code in for starry to play nice with pymc3
starry.config.lazy = True
starry.config.quiet = True

"""
Example of setting up an EclipseModel:

def create_new_eclipse_model():
    # create eclipse model:
    e = EclipseModel()

    # add out parameters:
    e.setup_parameters(
                stellar_radius =  1.0,   #r_sun
                stellar_mass = 1.0,      #m_sun
                stellar_amplitude = 1.0, #baseline for lightcurve
                stellar_prot = 1.0,      #days
                period = 5.3587657,      #planet period
                t0 = 2458412.70851,      #t0 of transit
                planet_log_amplitude = WavelikeFitted(pm.Uniform,lower=-6.0,upper=-2.0,testval=-4.0),#Whitelight fit
                inclination = 89.68,     #planet inclination
                planet_mass = 0.00903,   #m_jup
                planet_radius = 0.1164,  #r_jup
                ecs =  Fitted(pm.TruncatedNormal,mu=np.array([0.0,0.0]),sigma=np.array([0.01,0.01]),upper=np.array([0.1,0.1]),lower=np.array([-0.1,-0.1]),testval=np.array([0.001,0.001]), shape=2),#2-d parameter which is [ecosw, esinw]
                limb_darkening = np.array([0.4,0.2]),         #limb darkening quadratic coeff np.array([1,2])
            )    
    
    # attach a Rainbow object, r, to the model:
    e.attach_data(r)
    
    # setup the lightcurves for the eclipse model and relate the "actual" data to the model (using a Normal likelihood function)
    e.setup_likelihood()    
    
    # MCMC (NUTS) sample the parameters:
    e.sample(tune=2000, draws=2000, chains=4, cores=4)
    
    # summarize the results:
    e.summarize(round_to=7, fmt='wide')
    
    return e
                
"""


class EclipseModel(LightcurveModel):
    """
    A eclipse model for the lightcurve.
    """

    def __init__(self, name: str = "eclipse",type_of_model: str = "planet", **kw: object) -> None:
        """
        Initialise the eclipse model.

        Parameters
        ----------
        name: the name of the model ('eclipse' by default)
        kw: any keywords to pass to the lightcurve model
        """

        # require the following eclipse parameters to initialize the model:
        self.required_parameters = [
            "stellar_radius",
            "stellar_mass",
            "stellar_amplitude",
            "stellar_prot",
            "period",
            "t0",
            "planet_log_amplitude",
            "inclination",
            "planet_mass",
            "planet_radius",
            "ecs",
            "limb_darkening",
            "phase_offset",
        ]

        super().__init__(**kw)

        self.set_defaults()
        self.set_name(name)
        self.metadata = {}
        self.model = self.eclipse_model

        if type_of_model in allowed_types_of_models:
            self.type_of_model = type_of_model


    def __repr__(self):
        """
        Print the transit model.
        """
        return f"<chromatic eclipse model '{self.name}' 🌈>"

    def what_are_parameters(self):
        """
        Print a summary of what each parameter is
        # """
        self.parameter_descriptions = dict(
            stellar_radius="The stellar radius [R_sun].",
            stellar_mass="The stellar mass [M_sun].",
            stellar_amplitude="The stellar amplitude, or the out-of-transit baseline.",
            stellar_prot="The rotational period of the star [d].",
            period="Orbital period [d].",
            t0="Epoch of transit center [d].",
            planet_log_amplitude="The log-amplitude of the planet (determines the depth of the eclipse).",
            inclination="The inclination of the planet [degrees].",
            planet_mass="The mass of the planet [M_jupiter].",
            planet_radius="The radius of the planet [R_jupiter].",
            ecs="[ecosw, esinw], where e is eccentricity.",
            limb_darkening="2-d Quadratic limb-darkening coefficients.",
            phase_offset="Hotspot offset [degrees]",
        )

        for k, v in self.parameter_descriptions.items():
            print(f"{k}: {v}")
    def set_defaults(self):
        """
        Set the default parameters for the model.
        """
        self.defaults = dict(
            stellar_radius=1,
            stellar_mass=1,
            stellar_amplitude=1.0,
            stellar_prot=1.0,
            period=1.0,
            t0=1.0,
            planet_log_amplitude=-2.8,
            inclination=90.0,
            planet_mass=0.01,
            planet_radius=0.01,
            ecs=np.array([0.0,0.0]),
            limb_darkening=np.array([0.4,0.2]),
            phase_offset=0.0,
        )

    def setup_lightcurves(self, store_models: bool = False, **kwargs):
        """
        Create an `starry` light curve model, given the stored parameters.
        [This should be run after .attach_data()]

        Parameters
        ----------
        store_models: boolean for whether to store the eclipse model during fitting (for faster
        plotting/access later), default=False
        """
        if starry.config.lazy == False:
            print(
                "Starry will not play nice with pymc3 in greedy mode.\n Please set starry.config.lazy=True and try again!"
            )
            return

        # ensure that attach data has been run before setup_lightcurves
        if not hasattr(self, "data"):
            print("You need to attach some data to this chromatic model!")
            return

        # if the model has a name then add this to each parameter's name
        if hasattr(self, "name"):
            name = self.name + "_"
        else:
            name = ""
            print("No name set for the model.")

        datas, models = self.choose_model_based_on_optimization_method()

        kw = {"shape": datas[0].nwave}

        # if the .every_light_curve attribute (final lc model) is not already present then create it now
        if not hasattr(self, "every_light_curve"):
            self.every_light_curve = {}
        if not hasattr(self, "initial_guess"):
            self.initial_guess = {}

        # we can decide to store the LC models during the fit (useful for plotting later, however, uses large amounts
        # of RAM)
        if store_models == True:
            self.store_models = store_models

        parameters_to_loop_over = {
            f"{name}stellar_amplitude": [],
            f"{name}stellar_radius": [],
            f"{name}stellar_mass": [],
            f"{name}stellar_prot": [],
            f"{name}period": [],
            f"{name}t0": [],
            f"{name}planet_log_amplitude": [],
            f"{name}inclination": [],
            f"{name}planet_mass": [],
            f"{name}planet_radius": [],
            f"{name}ecs": [],
            f"{name}limb_darkening": [],
            f"{name}phase_offset": [],
        }

        for j, (mod, data) in enumerate(zip(models, datas)):
            if self.optimization == "separate":
                kw["i"] = j

            with mod:
                for pname in parameters_to_loop_over.keys():
                    parameters_to_loop_over[pname].append(
                        self.parameters[pname].get_prior_vector(**kw)
                    )

                y_model = []
                initial_guess = []

                for i, w in enumerate(data.wavelength):
                    param_i = {}
                    # for param_name, param in parameters_to_loop_over.items():
                    #     if isinstance(self.parameters[param_name], WavelikeFitted):
                    #         param_i[param_name] = param[j][i]
                    #     else:
                    #         param_i[param_name] = param[j]
                    for param_name, param in parameters_to_loop_over.items():
                        if isinstance(self.parameters[param_name], WavelikeFitted):
                            param_i[param_name] = param[j][i]
                        elif isinstance(self.parameters[param_name], Fitted) and eval_in_model(np.shape(param[j]))[
                            0] == 1:
                            param_i[param_name] = param[j][0]
                        else:
                            param_i[param_name] = param[j]
                    # **FUNCTION TO MODEL - MAKE SURE IT MATCHES self.temp_model()!**
                    # extract light curve from Starry model at given times
                    star = starry.Primary(
                        starry.Map(
                            ydeg=0,
                            udeg=2,
                            amp=param_i[f"{name}stellar_amplitude"],
                            inc=90.0,
                            obl=0.0,
                        ),
                        m=param_i[f"{name}stellar_mass"],
                        r=param_i[f"{name}stellar_radius"],
                        prot=param_i[f"{name}stellar_prot"],
                    )
                    star.map[1] = param_i[f"{name}limb_darkening"][0]
                    star.map[2] = param_i[f"{name}limb_darkening"][1]
                    omega = (theano.tensor.arctan2(param_i[f"{name}ecs"][1], param_i[f"{name}ecs"][0])*180.0)/np.pi
                    eccentricity = pm.math.sqrt(param_i[f"{name}ecs"][0]**2+param_i[f"{name}ecs"][1]**2)

                    planet = starry.kepler.Secondary(
                        starry.Map(
                            ydeg=0,
                            udeg=0,
                            amp=10 ** param_i[f"{name}planet_log_amplitude"],
                            inc=param_i[f"{name}inclination"],
                            obl=0.0,
                        ),
                        # the surface map
                        inc=param_i[f"{name}inclination"],
                        m=param_i[f"{name}planet_mass"],  # mass in Jupiter masses
                        r=param_i[f"{name}planet_radius"],  # radius in Jupiter radii
                        porb=param_i[f"{name}period"],  # orbital period in days
                        prot=param_i[f"{name}period"],  # rotational period in days (currently assuming tidally locked)
                        ecc=eccentricity,  # eccentricity
                        w=omega,  # longitude of pericenter in degrees
                        t0=param_i[f"{name}t0"],  # time of transit in days
                        length_unit=u.R_jup,
                        mass_unit=u.M_jup,
                    )
                    planet.theta0 = 180.0 + param_i[f"{name}phase_offset"]

<<<<<<< HEAD
                    eclipse_depth = pm.Deterministic(f"eclipse_depth_{i+j}", 10 ** param_i[f"{name}planet_log_amplitude"])

=======
>>>>>>> 74c2a33d
                    eclipse_depth = pm.Deterministic(f"{name}depth_{i+j}",10 ** param_i[f"{name}planet_log_amplitude"])
                    f_max = pm.Deterministic(f"{name}fmax_{i+j}", planet.map.flux(theta=0)[0])
                    f_min = pm.Deterministic(f"{name}fmin_{i + j}", planet.map.flux(theta=180)[0])

                    system = starry.System(star, planet)
                    flux_model = system.flux(data.time.to_value("day"))
                    y_model.append(flux_model)

                    initial_guess.append(eval_in_model(flux_model))

                # (if we've chosen to) add a Deterministic parameter to the model for easy extraction/plotting
                # later:
                if self.store_models:
                    Deterministic(f"{name}model", pm.math.stack(y_model, axis=0))

                # add the model to the overall lightcurve:
                if f"wavelength_{j}" not in self.every_light_curve.keys():
                    self.every_light_curve[f"wavelength_{j}"] = pm.math.stack(
                        y_model, axis=0
                    )
                else:
                    self.every_light_curve[f"wavelength_{j}"] += pm.math.stack(
                        y_model, axis=0
                    )

                # add the initial guess to the model:
                if f"wavelength_{j}" not in self.initial_guess.keys():
                    self.initial_guess[f"wavelength_{j}"] = np.array(initial_guess)
                else:
                    self.initial_guess[f"wavelength_{j}"] += initial_guess

                self.model_chromatic_eclipse_flux = [
                    self.every_light_curve[k] for k in tqdm(self.every_light_curve)
                ]

    def sample(
        self,
        **kw,
    ):
        if "sampling_method" not in kw.keys():
            print(
                "Starry doesn't support pymc3.sample(), using pymc3_ext.sample() instead."
            )
            LightcurveModel.sample(self, sampling_method=sample_ext, **kw)
        else:
            warnings.warn("WARNING: Starry doesn't seem to support pymc3.sample()")
            LightcurveModel.sample(self, **kw)

    def add_model_to_rainbow(self):
        """
        Add the eclipse model to the Rainbow object.
        """
        # if we decided to flag outliers then flag these in the final model
        if self.outlier_flag:
            data = self.data_without_outliers
        else:
            data = self.data

        # if optimization method is "white_light" then extract the white light curve
        if self.optimization == "white_light":
            data = self.white_light

        # extract model as an array
        model = self.get_model(as_array=True)
        # attach the model to the Rainbow (creating a Rainbow_with_model object)
        r_with_model = data.attach_model(model=model, planet_model=model)
        # save the Rainbow_with_model for later
        self.data_with_model = r_with_model

    def eclipse_model(
        self, params: dict, i: int = 0, time: list = None
    ) -> np.array:
        """
        Create a eclipse model given the passed parameters.

        Parameters
        ----------
        params: A dictionary of parameters to be used in the eclipse model.
        i: wavelength index
        time: If we don't want to use the default time then the user can pass a time array on which to calculate the model

        Returns
        -------
        object
        """


        # if the model has a name then add this to each parameter"s name
        if hasattr(self, "name"):
            name = self.name + "_"
        else:
            name = ""

        datas, models = self.choose_model_based_on_optimization_method()

        if time is None:
            # if self.optimization == "separate":
            #     data = self.get_data(i)
            # else:
            #     data = self.get_data()
            time = list(datas[i].time.to_value("day"))

        self.check_and_fill_missing_parameters(params, i)

        star = starry.Primary(
            starry.Map(
                ydeg=0,
                udeg=2,
                amp=params[f"{name}stellar_amplitude"],
                inc=90.0,
                obl=0.0,
            ),
            m=params[f"{name}stellar_mass"],
            r=params[f"{name}stellar_radius"],
            prot=params[f"{name}stellar_prot"],
        )

        star.map[1] = params[f"{name}limb_darkening"][0]
        star.map[2] = params[f"{name}limb_darkening"][1]

        omega = theano.tensor.arctan2(params[f"{name}ecs"][1], params[f"{name}ecs"][0])*180.0/np.pi
        eccentricity = pm.math.sqrt(params[f"{name}ecs"][0]**2 + params[f"{name}ecs"][1]**2)

        planet = starry.kepler.Secondary(
            starry.Map(
                ydeg=0,
                udeg=0,
                amp=10 ** params[f"{name}planet_log_amplitude"],
                inc=params[f"{name}inclination"],
                obl=0.0,
            ),
            # the surface map
            inc=params[f"{name}inclination"],
            m=params[f"{name}planet_mass"],  # mass in Jupiter masses
            r=params[f"{name}planet_radius"],  # radius in Jupiter radii
            porb=params[f"{name}period"],  # orbital period in days
            prot=params[f"{name}period"],  # orbital period in days
            ecc=eccentricity,  # eccentricity
            w=omega,  # longitude of pericenter in degrees
            t0=params[f"{name}t0"],  # time of transit in days
            length_unit=u.R_jup,
            mass_unit=u.M_jup,
        )

        planet.theta0 = 180.0 + params[f"{name}phase_offset"]
        system = starry.System(star, planet)
        # flux_model = system.flux(time).eval()
        flux_model = eval_in_model(system.flux(time), model=models[i])

        if hasattr(self, 'keplerian_system'):
            self.keplerian_system[f'w{i}'] = system
        else:
            self.keplerian_system = {f'w{i}': system}

        return flux_model

    def make_emission_spectrum_table(
        self, uncertainty=["hdi_16%", "hdi_84%"], svname=None
    ):
        """
        Generate and return an emission spectrum table

        Parameters
        ----------
        uncertainty: [Optional] List of the names of parameters to use as the lower and upper errors. Options: "hdi_16%",
         "hdi_84%", "sd" etc. Default = ["hdi_16%", "hdi_84%"].
        "sd" etc. Default = ["hdi_16%", "hdi_84%"].
        svname: [Optional] String csv filename to save the emission table. Default = None (do not save)

        Returns
        -------

        """
        results = self.get_results(uncertainty=uncertainty)[
            [
                "wavelength",
                f"{self.name}_planet_log_amplitude",
                f"{self.name}_planet_log_amplitude_{uncertainty[0]}",
                f"{self.name}_planet_log_amplitude_{uncertainty[1]}",
            ]
        ]
        emiss_table = results[["wavelength"]]
        emiss_table[f"{self.name}_depth"] = 10**results[f"{self.name}_planet_log_amplitude"]
        if "hdi" in uncertainty[0]:
            emiss_table[f"{self.name}_depth_neg_error"] = (
                10**results[f"{self.name}_planet_log_amplitude"]
                - 10**results[f"{self.name}_planet_log_amplitude_{uncertainty[0]}"]
            )
            emiss_table[f"{self.name}_depth_pos_error"] = (
                10**results[f"{self.name}_planet_log_amplitude_{uncertainty[1]}"]
                - 10**results[f"{self.name}_planet_log_amplitude"]
            )
        else:
            emiss_table[f"{self.name}_depth_neg_error"] = 10**results[
                f"{self.name}_planet_log_amplitude_{uncertainty[0]}"
            ]
            emiss_table[f"{self.name}_depth_pos_error"] = 10**results[
                f"{self.name}_planet_log_amplitude_{uncertainty[1]}"
            ]

        if svname is not None:
            assert isinstance(svname, object)
            emiss_table.to_csv(svname)
        else:
            return emiss_table


    def plot_eclipse_spectrum(
        self, table=None, uncertainty=["hdi_16%", "hdi_84%"], ax=None, plotkw={}, **kw
    ):
        """
        Plot the eclipse spectrum (specifically the planet amplitude as a function of wavelength).

        Parameters
        ----------
        table: [Optional] Table to use as eclipse spectrum (otherwise the default is to use the MCMC sampling results.
        The table must have the following columns: "{self.name}_depth", "{self.name}_depth_neg_error",
        "{self.name}_depth_pos_error", "wavelength".
        uncertainty: [Optional] List of the names of parameters to use as the lower and upper errors. Options: "hdi_16%", "hdi_84%",
        "sd" etc. Default = ["hdi_16%", "hdi_84%"].
        ax: [Optional] Pass a preexisting matplotlib axis is to be used instead of creating a new one.Default = None.
        plotkw: [Optional] Dict of kw to pass to the transmission specrum plotting function.
        kw: [Optional] kw to pass to the TransitModel.plot_transmission_spectrum.

        Returns
        -------

        """
        if table is not None:
            emission_spectrum = table
            try:
                # ensure the correct columns exist in the emission spectrum table
                assert emission_spectrum[f"{self.name}_depth"]
                assert emission_spectrum[f"{self.name}_depth_neg_error"]
                assert emission_spectrum[f"{self.name}_depth_pos_error"]
                assert emission_spectrum["wavelength"]
            except:
                print(
                    f"The given table doesn't have the correct columns 'wavelength', '{self.name}_depth', "
                    f"{self.name}_depth_pos_error' and '{self.name}_depth_neg_error'"
                )
        else:
            kw["uncertainty"] = uncertainty
            emission_spectrum = self.make_emission_spectrum_table(**kw)
            emission_spectrum["wavelength"] = [
                t.to_value("micron") for t in emission_spectrum["wavelength"].values
            ]

        if ax is None:
            fig, ax = plt.subplots(figsize=(10, 4))

        plt.sca(ax)
        plt.title("Emission Spectrum")
        plt.plot(
            emission_spectrum["wavelength"],
            emission_spectrum[f"{self.name}_depth"],
            "kx",
            **plotkw,
        )
        plt.errorbar(
            emission_spectrum["wavelength"],
            emission_spectrum[f"{self.name}_depth"],
            yerr=[
                emission_spectrum[f"{self.name}_depth_neg_error"],
                emission_spectrum[f"{self.name}_depth_pos_error"],
            ],
            color="k",
            capsize=2,
            linestyle="None",
            **plotkw,
        )
        plt.xlabel("Wavelength (microns)")
        plt.ylabel("Eclipse depth")



'''
    def plot_orbit(self, timedata: object = None):
        """
        Plot the orbit model (to check that the planet is transiting at the times we've set).

        Parameters
        ----------
        timedata: An array of times to plot the orbit at, only used if .attach_data() hasn't been
        run yet (default=None)

        """

        # If the data hasn't been attached yet, then use the timedata passed to the function
        if not hasattr(self, "data"):
            if timedata is None:
                warnings.warn(
                    "No data attached to this object and no time data provided. Plotting orbit will not work."
                )
                print(
                    "No data attached to this object and no time data provided. Plotting orbit will not work."
                )
                return
        else:
            timedata = self.data.time

        # if the optimization method is separate wavelengths then set up for looping
        if self.optimization == "separate":
            models = self._pymc3_model
            orbits = self.orbit
        else:
            models = [self._pymc3_model]
            orbits = [self.orbit]

        # plot the orbit
        for j, (mod, orbit) in enumerate(zip(models, orbits)):
            with mod:
                # find the x,y,z position of the planet at each timestamp relative to the centre of the star
                x, y, z = [
                    eval_in_model(bla, point=mod.test_point)
                    for bla in orbit.get_planet_position(timedata)
                ]
                plt.figure(figsize=(10, 3))
                theta = np.linspace(0, 2 * np.pi)
                plt.fill_between(np.cos(theta), np.sin(theta), color="gray")
                plt.scatter(x, y, c=timedata)
                plt.axis("scaled")
                plt.ylim(-1, 1)
                plt.show()
                plt.close()
'''<|MERGE_RESOLUTION|>--- conflicted
+++ resolved
@@ -266,11 +266,6 @@
                     )
                     planet.theta0 = 180.0 + param_i[f"{name}phase_offset"]
 
-<<<<<<< HEAD
-                    eclipse_depth = pm.Deterministic(f"eclipse_depth_{i+j}", 10 ** param_i[f"{name}planet_log_amplitude"])
-
-=======
->>>>>>> 74c2a33d
                     eclipse_depth = pm.Deterministic(f"{name}depth_{i+j}",10 ** param_i[f"{name}planet_log_amplitude"])
                     f_max = pm.Deterministic(f"{name}fmax_{i+j}", planet.map.flux(theta=0)[0])
                     f_min = pm.Deterministic(f"{name}fmin_{i + j}", planet.map.flux(theta=180)[0])
