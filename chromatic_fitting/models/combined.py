import matplotlib.axes

from ..imports import *

# from .lightcurve import *
from typing import Union

from .transit import *
from .polynomial import *
from .eclipse import *

"""
Example of setting up a CombinedModel:

def create_new_combined_model(models):
    # e.g. if there was a transit model and 2 polynomial models:
    t = models['transit']
    p1 = models['p1']
    p2 = models['p2']
    
    # combine using standard arithmetic operators:
    cm = t * (p1 + p2)
    
    # attach a Rainbow object, r, to the model:
    cm.attach_data(r)
    
    # setup the lightcurves for the combined model:
    cm.setup_lightcurves()
    
    # relate the "actual" data to the model (using a Normal likelihood function)
    cm.setup_likelihood()    
    
    # MCMC (NUTS) sample the parameters:
    cm.sample(tune=2000, draws=2000, chains=4, cores=4)
    
    # summarize the results:
    cm.summarize(round_to=7, fmt='wide')
    
    return cm

"""


def add_dicts(dict_1: dict, dict_2: dict) -> dict:
    """
    Combine two dictionaries, if they have the same key then add the values of that key

    Parameters
    ----------
    dict_1: first dictionary to add
    dict_2: second dictionary to add

    Returns
    -------
    object

    """
    # combine the keys that are unique to dict_1 or dict_2 into new dict_3 (order doesn't matter for addition)
    dict_3 = {**dict_2, **dict_1}
    # for the keys that appear in both add the values
    for key, value in dict_3.items():
        if key in dict_1 and key in dict_2:
            dict_3[key] = np.array(value) + np.array(dict_2[key])
    return dict_3


def subtract_dicts(dict_1: dict, dict_2: dict) -> dict:
    """
    Combine two dictionaries, if they have the same key then subtract the values of second dictionary from first

    Parameters
    ----------
    dict_1: first dictionary
    dict_2: second dictionary to subtract from first

    Returns
    -------
    object

    """
    # # combine the keys that are unique to dict_1 or dict_2 into new dict_3 (order matters for subtraction!)
    dict_3 = {**dict_2, **dict_1}
    # for the keys that appear in both subtract values in dict_2 from value in dict_1
    for key, value in dict_3.items():
        if key in dict_1 and key in dict_2:
            dict_3[key] = np.array(value) - np.array(dict_2[key])
    return dict_3


def multiply_dicts(dict_1: dict, dict_2: dict) -> dict:
    """
    Combine two dictionaries, if they have the same key then multiply the values of second dictionary by first

    Parameters
    ----------
    dict_1: first dictionary
    dict_2: second dictionary

    Returns
    -------
    object

    """
    # combine the keys that are unique to dict_1 or dict_2 into new dict_3 (order doesn't matter for multiplication)
    dict_3 = {**dict_2, **dict_1}
    # for the keys that appear in both multiply values in dict_2 by value in dict_1
    for key, value in dict_3.items():
        if key in dict_1 and key in dict_2:
            dict_3[key] = np.array(value) * np.array(dict_2[key])
    return dict_3


def divide_dicts(dict_1: dict, dict_2: dict) -> dict:
    """
    Combine two dictionaries, if they have the same key then divide the values of first dictionary by second

    Parameters
    ----------
    dict_1: first dictionary to divide by second
    dict_2: second dictionary

    Returns
    -------
    object

    """
    # combine the keys that are unique to dict_1 or dict_2 into new dict_3 (order matters for division!)
    dict_3 = {**dict_2, **dict_1}
    # for the keys that appear in both divide values in dict_1 by value in dict_2
    for key, value in dict_3.items():
        if key in dict_1 and key in dict_2:
            dict_3[key] = np.array(value) / np.array(dict_2[key])
    return dict_3


# define a dictionary mapping operations to functions
combination_options = {
    "+": add_dicts,
    "-": subtract_dicts,
    "*": multiply_dicts,
    "/": divide_dicts,
}


class CombinedModel(LightcurveModel):
    """
    A combined model of multiple models for the lightcurve.
    """

    def __init__(self, name: str = "combined", **kw):
        """
        Initialise the combined model.

        Parameters
        ----------
        name: the name of the model ('combined' by default)
        kw: any keywords to pass to the lightcurve model
        """
        super().__init__(name, **kw)
        self.name = name
        self.metadata = {}
        self.parameters = {}
        self.model = self.combined_model

    def __repr__(self):
        """
        Print the combined model (and its constituents).
        """
        if hasattr(self, "_chromatic_models"):
            string_to_print = f"<chromatic combined model '{self.name}' 🌈, models: "
            for i, (model_name, model) in enumerate(self._chromatic_models.items()):
                if i >= len(self.how_to_combine):
                    string_to_print += f"{model}"
                else:
                    string_to_print += f"{model} {self.how_to_combine[i]} "
            return string_to_print
        else:
            return f"<chromatic combined model '{self.name}' 🌈>"

    def combine(
        self, first: LightcurveModel, second: LightcurveModel, how_to_combine: str
    ):
        """
        Combine at least two LightcurveModels into a new CombinedModel

        Parameters
        ----------
        first: first LightcurveModel (this can already be a CombinedModel) to combine in CombinedModel
        second: second LightcurveModel (this can already be a CombinedModel) to combine with first in CombinedModel
        how_to_combine: instructions on how to combine the two models
        """
        if isinstance(first, CombinedModel) and isinstance(second, CombinedModel):
            # if both first and second are CombinedModels
            chromatic_models = add_dicts(
                first._chromatic_models.copy(), second._chromatic_models.copy()
            )
            self.how_to_combine = first.how_to_combine + second.how_to_combine
            self.attach_models(chromatic_models, how_to_combine=how_to_combine)
        elif isinstance(first, CombinedModel):
            # if the first is a CombinedModel but second is not
            chromatic_models = first._chromatic_models.copy()
            chromatic_models[f"{second.name}"] = second
            self.how_to_combine = first.how_to_combine
            self.attach_models(chromatic_models, how_to_combine=how_to_combine)
        elif isinstance(second, CombinedModel):
            # if the second is a CombinedModel but first is not
            chromatic_models = second._chromatic_models.copy()
            chromatic_models[f"{first.name}"] = first
            self.how_to_combine = second.how_to_combine
            self.attach_models(chromatic_models, how_to_combine=how_to_combine)
        else:
            # if neither is a CombinedModel
            self.attach_models(
                {f"{first.name}": first, f"{second.name}": second},
                how_to_combine=how_to_combine,
            )

    def attach_models(self, models: dict, how_to_combine: Union[str, list] = "+"):
        """
        Attach multiple LightCurveModel in dictionary to the CombinedModel

        Parameters
        ----------
        models: dictionary of models to combine
        how_to_combine: string or list of instructions of how to combine the models (default='+')
        """
        new_models = {}

        # create/ammend the 'how_to_combine' attribute with this new model + operation
        # if we have already attached models with instructions on how to combine then add this operation
        # to self.how_to_combine. This is useful for recursively adding new models to the CombinedModel object
        if hasattr(self, "how_to_combine"):
            self.how_to_combine.append(how_to_combine)
        else:
            if type(how_to_combine) == str:
                # if a string operation ("+","-", etc.) has been passed then repeat this operation for every model
                self.how_to_combine = [how_to_combine] * (len(models.keys()) - 1)
            else:
                # if we have passed a list of operations of the same length as (n_models-1) then save
                if len(how_to_combine) == len(models.keys()) - 1:
                    self.how_to_combine = how_to_combine
                else:
                    # if the wrong length for how_to_combine has been passed, warn the user
                    print(
                        f"WARNING: You have passed {len(how_to_combine)} operations for {len(models.keys())} models!"
                    )
                    return

        for name, model in models.items():
            # check that the models passed to this function are LightcurveModels
            if isinstance(model, LightcurveModel):
                # make a "copy" of each model:
                class_inputs = model.extract_extra_class_inputs()
                new_model = model.__class__(**class_inputs)
                # link the pymc3 model for this constituent model to the overall ChromaticModel (avoids weird
                # inheritance issues):
                new_model._pymc3_model = self._pymc3_model
                model_params = {}

                # for every parameter in the separate models redefine them in the separate models within CombinedModel
                # and the new CombinedModel
                for k, v in model.parameters.items():
                    if isinstance(v, WavelikeFixed):
                        # parameter is WavelikeFixed
                        model_params[k] = v.__class__(v.values)
                    elif isinstance(v, Fixed):
                        # parameter is Fixed
                        model_params[k] = v.__class__(v.value)
                    else:
                        # parameter is Fitted or WavelikeFitted
                        model_params[k] = v.__class__(v.distribution, **v.inputs)

                # set up parameters in new models
                new_model.defaults = add_string_before_each_dictionary_key(
                    new_model.defaults, new_model.name
                )
                new_model.required_parameters = [
                    f"{new_model.name}_{a}" for a in new_model.required_parameters
                ]
                new_model.setup_parameters(**model_params)
                new_models[name] = new_model
            else:
                print(
                    "WARNING: This class can only be used to combine LightcurveModels!"
                )

        # set up parameters in new combined model
        self._chromatic_models = new_models

    def apply_operation_to_constituent_models(
        self, operation: str, *args: object, **kwargs: object
    ) -> object:
        """
        Apply an operation to all models within a combined model

        Parameters
        ----------
        operation: string name of the operation to carry out
        args: arguments to pass to the operation
        kwargs: keywords to pass to the operation

        Returns
        -------
        object
        """
        results = []
        # for each constituent model apply the chosen operation
        for m in self._chromatic_models.values():
            try:
                op = getattr(m, operation)
                result = op(*args, **kwargs)
                if result is not None:
                    results.append(result)
            except Exception as e:
                print(f"Error applying {operation} to {m}: {e}")

        # if there are returned value(s) from the operation then return these, otherwise return None
        if len(results) == 0:
            return None
        else:
            return results

    def summarize_parameters(self):
        """
        Print a summary of each of the model's parameters
        """
        print(
            "A CombinedModel itself does not have any parameters, however each of its constituent models do:\n"
        )
        self.apply_operation_to_constituent_models("summarize_parameters")

    def attach_data(self, r: chromatic.Rainbow):
        """
        Connect a `chromatic` Rainbow dataset to this object and the constituent models.

        Parameters
        ----------
        r: Rainbow object with the light curve data

        """
        self.data = r._create_copy()
        # also attach data to each model
        self.apply_operation_to_constituent_models("attach_data", r)

    def choose_optimization_method(self, optimization_method: str = "simultaneous"):
        """

        Parameters
        ----------
        optimization_method: the method of optimization, options are 'simultaneous', 'separate' or 'white_light'
        (default='simultaneous')
        """
        LightcurveModel.choose_optimization_method(self, optimization_method)
        for m in self._chromatic_models.values():
            m.optimization = optimization_method

        if optimization_method == "separate":
            # if we chose to optimize each wavelength independently then we need to change all the parameters types
            # to WaveLike (have a different value for each wavelength)
            self.apply_operation_to_constituent_models("change_all_priors_to_Wavelike")

    def setup_orbit(self):
        """
        Create an `exoplanet` orbit model, given the stored parameters.
        """
        self.apply_operation_to_constituent_models("setup_orbit")

    def plot_orbit(self):
        """
        Plot an `exoplanet` orbit model, given the stored parameters.
        """
        self.apply_operation_to_constituent_models("plot_orbit")

    def setup_lightcurves(self, store_models: bool = False, **kw):
        """
        Set-up lightcurves in combined model : for each consituent model set-up the lightcurves according to their
        model definition

        Parameters
        ----------
        store_models: boolean for whether to store the transit model during fitting (for faster
        plotting/access later), default=False
        """

        self.every_light_curve = {}
        self.initial_guess = {}

        # we can decide to store the LC models during the fit (useful for plotting later, however, uses large amounts
        # of RAM)
        self.store_models = store_models
        for cm in self._chromatic_models.values():
            cm.store_models = store_models

        # for each constituent model set-up the lightcurves according to their model type:
        self.apply_operation_to_constituent_models("setup_lightcurves", **kw)

        for i, mod in enumerate(self._chromatic_models.values()):
            # for each lightcurve in the combined model, add/subtract/multiply/divide their lightcurve into the combined
            # model
            if i == 0:
                self.every_light_curve = add_dicts(
                    self.every_light_curve, mod.every_light_curve
                )
<<<<<<< HEAD

=======
>>>>>>> 691e3bce
                self.initial_guess = add_dicts(self.initial_guess, mod.initial_guess)
            else:
                self.every_light_curve = combination_options[
                    self.how_to_combine[i - 1]
                ](self.every_light_curve, mod.every_light_curve)

                self.initial_guess = combination_options[self.how_to_combine[i - 1]](
                    self.initial_guess, mod.initial_guess
                )

<<<<<<< HEAD
        if self.optimization == "separate":
            models = self._pymc3_model
            datas = [self.get_data(i) for i in range(self.data.nwave)]
        else:
            models = [self._pymc3_model]
            datas = [self.get_data()]
=======
        datas, models = self.choose_model_based_on_optimization_method()
>>>>>>> 691e3bce

        # (if we've chosen to) add a Deterministic parameter to the model for easy extraction/plotting
        # later:
        if self.store_models:
            for i, (mod, data) in enumerate(zip(models, datas)):
                with mod:
                    # for w in range(data.nwave):
                    # k = f"wavelength_{i + w}"
                    Deterministic(
                        f"{self.name}_model", self.every_light_curve[f"wavelength_{i}"]
                    )

    def sample(
        self,
        **kw,
    ):
        if "sampling_method" not in kw.keys():
            sampling_method = sample
            for m in self._chromatic_models.values():
                if isinstance(m, EclipseModel):
                    sampling_method = sample_ext
        else:
            sampling_method = kw["sampling_method"]

        LightcurveModel.sample(self, sampling_method=sampling_method, **kw)

    def get_results(self, **kw):
        """
        Extract the 'best-fit' parameter mean + error values from the summary table for each constituent model
        """
        results = []
        for mod in self._chromatic_models.values():
            results.append(mod.get_results(**kw))
        # combine the results from all models:
        df = pd.concat(results, axis=1)
        # remove duplicated columns (wavelength):
        df = df.loc[:, ~df.columns.duplicated()].copy()
        return df

    def get_model(self, store: bool = True, **kw: object):
        """
        Extract each of the 'best-fit' models (for each chromatic_fitting model) from the arviz summary tables.
        """
        all_models, total_model = {}, {}
        # for each constituent model get its 'best-fit' model:
        models = self.apply_operation_to_constituent_models("get_model", **kw)

        as_array = False
        if "as_array" in kw:
            if kw["as_array"]:
                as_array = True

        kw["store"] = store

        if models is not None:
            for i, (name, m) in enumerate(self._chromatic_models.items()):
                models_dict = {}
                # get 'best-fit' model from constituent model:
                all_models[name] = models[i]

                if as_array:
                    for w in range(len(models[i])):
                        models_dict[f"w{w}"] = models[i][w]
                else:
                    models_dict = models[i]

                # add this model to the total model:
                if not self.store_models:
                    total_model = combination_options[self.how_to_combine[i - 1]](
                        total_model, models_dict
                    )

            if self.store_models:
                all_models["total"] = self.extract_deterministic_model()
            else:
                all_models["total"] = total_model

            if store:
                self._fit_models = all_models

            # return all_models
            if "as_array" in kw:
                if kw["as_array"]:
                    return np.array(
                        list([list(mod.values()) for mod in all_models.values()])
                    )
            else:
                return all_models

        else:
            warnings.warn(
                "There are no current saved models. You can, however, generate models by passing a dictionary with "
                "all the necessary parameters"
            )

    def combined_model(self, **kw):
        all_models, total_model = {}, []
        # for each constituent model get its 'best-fit' model:
        models = self.apply_operation_to_constituent_models("model", **kw)

        if models is not None:
            for i in len(self._chromatic_models.keys()):
                # add this model to the total model:
                total_model = combination_options[self.how_to_combine[i - 1]](
                    total_model, models[i]
                )

        return total_model

    def add_model_to_rainbow(self):
        """
        Add the 'best-fit' model(s) to the `rainbow` object.
        """

        transit_model, systematics_model, total_model = {}, {}, {}
        i_transit, i_sys = 0, 0
        for i, mod in enumerate(self._chromatic_models.values()):
            # if there's a transit model in the CombinedModel then separate this out to add to Rainbow
            if isinstance(mod, TransitModel) or isinstance(mod, EclipseModel):
                if i_transit == 0:
                    transit_model = mod.get_model()
                else:
                    # I'm not sure that this works if the combination option is multiply or divide
                    transit_model = combination_options[self.how_to_combine[i - 1]](
                        transit_model, mod.get_model()
                    )
                i_transit += 1
            else:
                # otherwise combine all other models in the CombinedModel as systematics to add to Rainbow
                if i_sys == 0:
                    systematics_model = mod.get_model()
                else:
                    systematics_model = combination_options[self.how_to_combine[i - 1]](
                        systematics_model, mod.get_model()
                    )
                i_sys += 1

            if i == 0:
                total_model = mod.get_model()
            else:
                total_model = combination_options[self.how_to_combine[i - 1]](
                    total_model, mod.get_model()
                )

        # add the models to the rainbow object:
        if self.outlier_flag:
            data = self.data_without_outliers
        else:
            data = self.data

        if self.optimization == "white_light":
            data = self.white_light

        # add (planet + systematics) models to Rainbow
        r_with_model = data.attach_model(
            model=np.array(list(total_model.values())),
            planet_model=np.array(list(transit_model.values())),
            systematics_model=np.array(list(systematics_model.values())),
        )

        # save the rainbow_with_model for plotting:
        self.data_with_model = r_with_model

    def make_transmission_spectrum_table(self, **kw: object) -> object:
        """
        Return a transmission spectrum table using the best fit parameters

        Parameters
        ----------
        kw: keywords to pass to 'make_transmission_spectrum_table' methods

        Returns
        -------
        object
        """
        results = self.apply_operation_to_constituent_models(
            "make_transmission_spectrum_table", **kw
        )
        if len(results) == 1:
            results = results[0]
        return results

    def plot_transmission_spectrum(self, **kw: object) -> object:
        """
        Return a transmission spectrum plot using the best fit parameters

        Parameters
        ----------
        kw: keywords to pass to 'plot_transmission_spectrum' methods

        Returns
        -------
        object
        """
        self.apply_operation_to_constituent_models("plot_transmission_spectrum", **kw)

    # def plot_all_models(
    #     self,
    #     wavelength=None,
    #     ax: matplotlib.axes.Axes = None,
    #     show_data=True,
    #     **kw: object,
    # ):
    #     if ax is None:
    #         ax = []
    #         if wavelength is None:
    #             for i in range(self.data.nwave):
    #                 # make sure ax is set up
    #                 fi = plt.figure(
    #                     figsize=(8, 4),
    #                     # plt.matplotlib.rcParams["figure.figsize"][::-1],
    #                     constrained_layout=True,
    #                 )
    #                 ax.append(plt.subplot())
    #             # plt.sca(ax)
    #         else:
    #             kw["wavelength"] = wavelength
    #             # make sure ax is set up
    #             fi = plt.figure(
    #                 figsize=(8, 4),
    #                 # plt.matplotlib.rcParams["figure.figsize"][::-1],
    #                 constrained_layout=True,
    #             )
    #             ax.append(plt.subplot())
    #
    #     kw["ax"] = ax
    #     self.apply_operation_to_constituent_models("plot_model", **kw)
    #
    #     if hasattr(self, "_fit_models"):
    #         all_models = self._fit_models
    #     else:
    #         all_models = self.get_model()
    #     if wavelength is None:
    #         for i in range(self.data.nwave):
    #             ax[i].plot(self.data.time, all_models["total"][f"w{i}"], label="total")
    #     else:
    #         ax[0].plot(
    #             self.data.time, all_models["total"][f"w{wavelength}"], label="total"
    #         )<|MERGE_RESOLUTION|>--- conflicted
+++ resolved
@@ -401,10 +401,6 @@
                 self.every_light_curve = add_dicts(
                     self.every_light_curve, mod.every_light_curve
                 )
-<<<<<<< HEAD
-
-=======
->>>>>>> 691e3bce
                 self.initial_guess = add_dicts(self.initial_guess, mod.initial_guess)
             else:
                 self.every_light_curve = combination_options[
@@ -415,16 +411,7 @@
                     self.initial_guess, mod.initial_guess
                 )
 
-<<<<<<< HEAD
-        if self.optimization == "separate":
-            models = self._pymc3_model
-            datas = [self.get_data(i) for i in range(self.data.nwave)]
-        else:
-            models = [self._pymc3_model]
-            datas = [self.get_data()]
-=======
         datas, models = self.choose_model_based_on_optimization_method()
->>>>>>> 691e3bce
 
         # (if we've chosen to) add a Deterministic parameter to the model for easy extraction/plotting
         # later:
