--- conflicted
+++ resolved
@@ -577,14 +577,9 @@
         transit_model, systematics_model, total_model = {}, {}, {}
         i_transit, i_sys = 0, 0
         for i, mod in enumerate(self._chromatic_models.values()):
-<<<<<<< HEAD
-            # if there's a transit model in the CombinedModel then separate this out to add to Rainbow
-            if isinstance(mod, TransitModel) or isinstance(mod, EclipseModel):
-=======
             # if there's a planet model in the CombinedModel then separate this out to add to Rainbow
             # if isinstance(mod, TransitModel):
             if mod.type_of_model == "planet":
->>>>>>> 4beeac9e
                 if i_transit == 0:
                     transit_model = mod.get_model()
                 else:
