--- conflicted
+++ resolved
@@ -1,8 +1,4 @@
-<<<<<<< HEAD
 __version__ = "0.10.0"
-=======
-__version__ = "0.9.8"
->>>>>>> 691e3bce
 
 
 def version():
@@ -29,9 +25,6 @@
 #    v 0.9.5 - vectorized nsigma parameter (for inflating uncertainties)
 #    v 0.9.6 - added setup_lightcurves under setup_likelihood
 #    v 0.9.7 - added a simple check for attaching Rainbow objects and setting up WLC (nw>0, nt>0)
-<<<<<<< HEAD
+#    v 0.9.8 - fixed exponential bug
 # v 0.10.0 - added eclipse model
-# v 0.10.1 - fixed looping bug in exponential model
-=======
-#    v 0.9.8 - fixed exponential bug
->>>>>>> 691e3bce
+# v 0.10.1 - fixed looping bug in exponential model