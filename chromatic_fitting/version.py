--- conflicted
+++ resolved
@@ -1,8 +1,4 @@
-<<<<<<< HEAD
-__version__ = "0.11.1"
-=======
-__version__ = "0.10.1.2"
->>>>>>> 6bd8a41b
+__version__ = "0.10.0"
 
 
 def version():
@@ -30,12 +26,8 @@
 #    v 0.9.6 - added setup_lightcurves under setup_likelihood
 #    v 0.9.7 - added a simple check for attaching Rainbow objects and setting up WLC (nw>0, nt>0)
 #    v 0.9.8 - fixed exponential bug
-<<<<<<< HEAD
 # v 0.10.0 - added several features from restructure branch and new tests. Added xlim arg.
-# v 0.11.0 - added spot model
-#    v 0.11.1 - added multiple spot model
-=======
-# v 0.10.0 - fixed looping bug in exponential model
 #   v 0.10.1 - added eclipse model
 #       v 0.10.1.2 - added some helper functions
->>>>>>> 6bd8a41b
+# v 0.11.0 - added spot model
+#    v 0.11.1 - added multiple spot model